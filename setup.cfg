[bumpversion]
<<<<<<< HEAD
current_version = 2.0.3
=======
current_version = 2.1.0
>>>>>>> 684bc11a
commit = True
tag = True

[flake8]
max-line-length = 119
exclude = pytest_testrail/testrail_api.py
<|MERGE_RESOLUTION|>--- conflicted
+++ resolved
@@ -1,9 +1,5 @@
 [bumpversion]
-<<<<<<< HEAD
-current_version = 2.0.3
-=======
 current_version = 2.1.0
->>>>>>> 684bc11a
 commit = True
 tag = True
 
